--- conflicted
+++ resolved
@@ -68,11 +68,8 @@
         session.setMaxRemoteStreams(client.getMaxConcurrentPushedStreams());
 
         Parser parser = new Parser(byteBufferPool, session, 4096, 8192);
-<<<<<<< HEAD
         parser.setMaxFrameLength(client.getMaxFrameLength());
-=======
         parser.setMaxSettingsKeys(client.getMaxSettingsKeys());
->>>>>>> d96aee44
 
         HTTP2ClientConnection connection = new HTTP2ClientConnection(client, byteBufferPool, executor, endPoint,
                 parser, session, client.getInputBufferSize(), promise, listener);
