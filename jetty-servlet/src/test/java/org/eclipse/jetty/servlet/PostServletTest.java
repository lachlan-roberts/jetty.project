--- conflicted
+++ resolved
@@ -1,4 +1,3 @@
-<<<<<<< HEAD
 //
 //  ========================================================================
 //  Copyright (c) 1995-2016 Mort Bay Consulting Pty. Ltd.
@@ -19,225 +18,6 @@
 
 package org.eclipse.jetty.servlet;
 
-import static org.hamcrest.Matchers.containsString;
-import static org.hamcrest.Matchers.not;
-import static org.junit.Assert.assertThat;
-
-import java.io.IOException;
-import java.nio.charset.StandardCharsets;
-import java.util.concurrent.TimeUnit;
-
-import javax.servlet.ServletInputStream;
-import javax.servlet.http.HttpServlet;
-import javax.servlet.http.HttpServletRequest;
-import javax.servlet.http.HttpServletResponse;
-
-import org.eclipse.jetty.server.LocalConnector;
-import org.eclipse.jetty.server.Server;
-import org.eclipse.jetty.server.LocalConnector.LocalEndPoint;
-import org.eclipse.jetty.util.log.Log;
-import org.eclipse.jetty.util.log.Logger;
-import org.eclipse.jetty.util.log.StacklessLogging;
-import org.junit.After;
-import org.junit.Before;
-import org.junit.Test;
-
-public class PostServletTest
-{
-    private static final Logger LOG = Log.getLogger(PostServletTest.class);
-
-    public static class BasicReadPostServlet extends HttpServlet
-    {
-        protected void doPost(HttpServletRequest request, HttpServletResponse response)
-        {
-            try
-            {
-                byte[] buffer = new byte[4096];
-                
-                ServletInputStream in = request.getInputStream();
-
-                int l = in.read(buffer);
-                while (l>0)
-                {
-                    String s=new String(buffer,0,l,StandardCharsets.ISO_8859_1);
-                    // System.err.println("READ: "+s);
-                    if (s.toLowerCase().contains("flush"))
-                        response.flushBuffer();
-                        
-                    l = in.read(buffer);
-                }
-                
-            }
-            catch (IOException e0)
-            {
-                LOG.warn(e0);
-            }
-        }
-    }
-
-    private Server server;
-    private LocalConnector connector;
-
-    @Before
-    public void startServer() throws Exception
-    {
-        server = new Server();
-        connector = new LocalConnector(server);
-        server.addConnector(connector);
-
-        ServletContextHandler context = new ServletContextHandler();
-        context.setContextPath("/");
-        context.addServlet(BasicReadPostServlet.class, "/post");
-
-        server.setHandler(context);
-
-        server.start();
-    }
-
-    @After
-    public void stopServer() throws Exception
-    {
-        this.server.stop();
-    }
-
-    @Test
-    public void testGoodPost() throws Exception
-    {
-        StringBuilder req = new StringBuilder();
-        req.append("POST /post HTTP/1.1\r\n");
-        req.append("Host: localhost\r\n");
-        req.append("Connection: close\r\n");
-        req.append("Transfer-Encoding: chunked\r\n");
-        req.append("\r\n");
-        req.append("6\r\n");
-        req.append("Hello ");
-        req.append("\r\n");
-        req.append("6\r\n");
-        req.append("World\n");
-        req.append("\r\n");
-        req.append("0\r\n"); 
-        req.append("\r\n");
-
-        String resp = connector.getResponses(req.toString());
-
-        assertThat("resp", resp, containsString("HTTP/1.1 200 OK"));
-    }
-    
-    @Test
-    public void testBadPost() throws Exception
-    {
-        StringBuilder req = new StringBuilder();
-        req.append("POST /post HTTP/1.1\r\n");
-        req.append("Host: localhost\r\n");
-        req.append("Connection: close\r\n");
-        req.append("Transfer-Encoding: chunked\r\n");
-        req.append("\r\n");
-        req.append("6\r\n");
-        req.append("Hello ");
-        req.append("\r\n");
-        req.append("x\r\n");
-        req.append("World\n");
-        req.append("\r\n");
-        req.append("0\r\n"); 
-        req.append("\r\n");
-
-        try (StacklessLogging scope = new StacklessLogging(ServletHandler.class))
-        {
-            String resp = connector.getResponses(req.toString());
-            assertThat("resp", resp, containsString("HTTP/1.1 400 "));
-        }
-    }
-    
-    @Test
-    public void testBadSplitPost() throws Exception
-    {
-        StringBuilder req = new StringBuilder();
-        req.append("POST /post HTTP/1.1\r\n");
-        req.append("Host: localhost\r\n");
-        req.append("Connection: close\r\n");
-        req.append("Transfer-Encoding: chunked\r\n");
-        req.append("\r\n");
-        req.append("6\r\n");
-        req.append("Hello ");
-        req.append("\r\n");
-
-        try (StacklessLogging scope = new StacklessLogging(ServletHandler.class))
-        {
-            LocalEndPoint endp=connector.executeRequest(req.toString());
-            req.setLength(0);
-
-            Thread.sleep(1000);
-            req.append("x\r\n");
-            req.append("World\n");
-            req.append("\r\n");
-            req.append("0\r\n"); 
-            req.append("\r\n");
-            endp.addInput(req.toString());
-            
-            endp.waitUntilClosedOrIdleFor(1,TimeUnit.SECONDS);
-            String resp = endp.takeOutputString();
-            assertThat("resp", resp, containsString("HTTP/1.1 400 "));
-        }
-    }
-    
-    @Test
-    public void testBadFlushedPost() throws Exception
-    {
-        StringBuilder req = new StringBuilder();
-        req.append("POST /post HTTP/1.1\r\n");
-        req.append("Host: localhost\r\n");
-        req.append("Transfer-Encoding: chunked\r\n");
-        req.append("\r\n");
-        req.append("6\r\n");
-        req.append("Flush ");
-        req.append("\r\n");
-
-        try (StacklessLogging scope = new StacklessLogging(ServletHandler.class))
-        {
-            LocalEndPoint endp=connector.executeRequest(req.toString());
-            req.setLength(0);
-
-            Thread.sleep(1000);
-            req.append("x\r\n");
-            req.append("World\n");
-            req.append("\r\n");
-            req.append("0\r\n"); 
-            req.append("\r\n");
-            endp.addInput(req.toString());
-            
-            endp.waitUntilClosedOrIdleFor(1,TimeUnit.SECONDS);
-            String resp = endp.takeOutputString();
-            assertThat("resp", resp, containsString("HTTP/1.1 200 "));
-            assertThat("resp", resp, containsString("Transfer-Encoding: chunked"));
-            assertThat("resp", resp, not(containsString("\r\n0\r\n")));
-        }
-    }
-=======
-//
-//  ========================================================================
-//  Copyright (c) 1995-2016 Mort Bay Consulting Pty. Ltd.
-//  ------------------------------------------------------------------------
-//  All rights reserved. This program and the accompanying materials
-//  are made available under the terms of the Eclipse Public License v1.0
-//  and Apache License v2.0 which accompanies this distribution.
-//
-//      The Eclipse Public License is available at
-//      http://www.eclipse.org/legal/epl-v10.html
-//
-//      The Apache License v2.0 is available at
-//      http://www.opensource.org/licenses/apache2.0.php
-//
-//  You may elect to redistribute this code under either of these licenses.
-//  ========================================================================
-//
-
-package org.eclipse.jetty.servlet;
-
-import static org.hamcrest.Matchers.containsString;
-import static org.hamcrest.Matchers.not;
-import static org.junit.Assert.assertThat;
-
-import java.io.IOException;
 import java.util.concurrent.TimeUnit;
 
 import javax.servlet.http.HttpServlet;
@@ -249,9 +29,10 @@
 import org.eclipse.jetty.util.log.Log;
 import org.eclipse.jetty.util.log.Logger;
 import org.eclipse.jetty.util.log.StacklessLogging;
+import org.hamcrest.Matchers;
 import org.junit.After;
+import org.junit.Assert;
 import org.junit.Before;
-import org.junit.Ignore;
 import org.junit.Test;
 
 public class PostServletTest
@@ -327,7 +108,7 @@
 
         String resp = connector.getResponses(req.toString());
 
-        assertThat("resp", resp, containsString("HTTP/1.1 200 OK"));
+        Assert.assertThat("resp", resp, Matchers.containsString("HTTP/1.1 200 OK"));
     }
 
     @Test
@@ -347,10 +128,74 @@
         try (StacklessLogging scope = new StacklessLogging(ServletHandler.class))
         {
             String resp = connector.getResponses(req.toString());
-            assertThat("resp", resp, containsString("HTTP/1.1 200 "));
-            assertThat("resp", resp, containsString("chunked"));
-            assertThat("resp", resp, not(containsString("\r\n0\r\n")));
-        }
-    }
->>>>>>> 10565361
+            Assert.assertThat("resp", resp, Matchers.containsString("HTTP/1.1 200 "));
+            Assert.assertThat("resp", resp, Matchers.containsString("chunked"));
+            Assert.assertThat("resp", resp, Matchers.not(Matchers.containsString("\r\n0\r\n")));
+        }
+    }
+
+    @Test
+    public void testBadSplitPost() throws Exception
+    {
+        StringBuilder req = new StringBuilder();
+        req.append("POST /post HTTP/1.1\r\n");
+        req.append("Host: localhost\r\n");
+        req.append("Connection: close\r\n");
+        req.append("Transfer-Encoding: chunked\r\n");
+        req.append("\r\n");
+        req.append("6\r\n");
+        req.append("Hello ");
+        req.append("\r\n");
+
+        try (StacklessLogging scope = new StacklessLogging(ServletHandler.class))
+        {
+            LocalConnector.LocalEndPoint endp=connector.executeRequest(req.toString());
+            req.setLength(0);
+
+            Thread.sleep(1000);
+            req.append("x\r\n");
+            req.append("World\n");
+            req.append("\r\n");
+            req.append("0\r\n");
+            req.append("\r\n");
+            endp.addInput(req.toString());
+
+            endp.waitUntilClosedOrIdleFor(1,TimeUnit.SECONDS);
+            String resp = endp.takeOutputString();
+            Assert.assertThat("resp", resp, Matchers.containsString("HTTP/1.1 400 "));
+        }
+    }
+
+    @Test
+    public void testBadFlushedPost() throws Exception
+    {
+        StringBuilder req = new StringBuilder();
+        req.append("POST /post HTTP/1.1\r\n");
+        req.append("Host: localhost\r\n");
+        req.append("Transfer-Encoding: chunked\r\n");
+        req.append("\r\n");
+        req.append("6\r\n");
+        req.append("Flush ");
+        req.append("\r\n");
+
+        try (StacklessLogging scope = new StacklessLogging(ServletHandler.class))
+        {
+            LocalConnector.LocalEndPoint endp=connector.executeRequest(req.toString());
+            req.setLength(0);
+
+            Thread.sleep(1000);
+            req.append("x\r\n");
+            req.append("World\n");
+            req.append("\r\n");
+            req.append("0\r\n");
+            req.append("\r\n");
+            endp.addInput(req.toString());
+
+            endp.waitUntilClosedOrIdleFor(1,TimeUnit.SECONDS);
+            String resp = endp.takeOutputString();
+            Assert.assertThat("resp", resp, Matchers.containsString("HTTP/1.1 200 "));
+            Assert.assertThat("resp", resp, Matchers.containsString("Transfer-Encoding: chunked"));
+            Assert.assertThat("resp", resp, Matchers.not(Matchers.containsString("\r\n0\r\n")));
+        }
+    }
 }