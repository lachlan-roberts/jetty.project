--- conflicted
+++ resolved
@@ -23,11 +23,7 @@
 
 import org.eclipse.jetty.jmx.MBeanContainer;
 import org.eclipse.jetty.server.Server;
-<<<<<<< HEAD
-import org.eclipse.jetty.server.handler.AllowSymLinkAliasChecker;
 import org.eclipse.jetty.webapp.Configurations;
-=======
->>>>>>> 74233d57
 import org.eclipse.jetty.webapp.WebAppContext;
 
 public class OneWebApp
@@ -66,13 +62,9 @@
         // the server so it is aware of where to send the appropriate requests.
         server.setHandler(webapp);
 
-<<<<<<< HEAD
         Configurations.setServerDefault(server);
 
-        // Start things up! 
-=======
         // Start things up!
->>>>>>> 74233d57
         server.start();
 
         server.dumpStdErr();
