--- conflicted
+++ resolved
@@ -4,11 +4,7 @@
   <parent>
     <groupId>org.eclipse.jetty</groupId>
     <artifactId>jetty-project</artifactId>
-<<<<<<< HEAD
     <version>10.0.0-SNAPSHOT</version>
-=======
-    <version>9.4.1-SNAPSHOT</version>
->>>>>>> dd3a73e5
     <relativePath>../pom.xml</relativePath>
   </parent>
   <groupId>org.eclipse.jetty.examples</groupId>
@@ -29,7 +25,7 @@
   </build>
   <modules>
     <!--
-    - The async-rest and embedded are examples that have historical locations, 
+    - The async-rest and embedded are examples that have historical locations,
     - new ones should appear nested under o.e.jetty.examples groupId
     -->
     <module>async-rest</module>
