//
//  ========================================================================
//  Copyright (c) 1995-2017 Mort Bay Consulting Pty. Ltd.
//  ------------------------------------------------------------------------
//  All rights reserved. This program and the accompanying materials
//  are made available under the terms of the Eclipse Public License v1.0
//  and Apache License v2.0 which accompanies this distribution.
//
//      The Eclipse Public License is available at
//      http://www.eclipse.org/legal/epl-v10.html
//
//      The Apache License v2.0 is available at
//      http://www.opensource.org/licenses/apache2.0.php
//
//  You may elect to redistribute this code under either of these licenses.
//  ========================================================================
//

package org.eclipse.jetty.test.jmx;

import java.io.File;
import java.io.InputStream;
import java.lang.management.ManagementFactory;
import java.net.HttpURLConnection;
import java.net.ServerSocket;
import java.net.URI;
import java.util.concurrent.CountDownLatch;

import javax.management.MBeanServerConnection;
import javax.management.ObjectName;
import javax.management.remote.JMXConnector;
import javax.management.remote.JMXConnectorFactory;
import javax.management.remote.JMXServiceURL;

import org.eclipse.jetty.jmx.ConnectorServer;
import org.eclipse.jetty.jmx.MBeanContainer;
import org.eclipse.jetty.server.NetworkConnector;
import org.eclipse.jetty.server.Server;
import org.eclipse.jetty.toolchain.test.MavenTestingUtils;
import org.eclipse.jetty.util.IO;
import org.eclipse.jetty.webapp.Configuration;
import org.eclipse.jetty.webapp.WebAppContext;
<<<<<<< HEAD
import org.eclipse.jetty.annotations.AnnotationConfiguration;
import org.eclipse.jetty.jmx.ConnectorServer;
import org.eclipse.jetty.jmx.MBeanContainer;
import org.eclipse.jetty.server.NetworkConnector;
import org.junit.AfterClass;
import org.junit.BeforeClass;
=======
import org.junit.After;
import org.junit.Before;
import org.junit.Ignore;
>>>>>>> 0ca19bf9
import org.junit.Test;

import static org.hamcrest.Matchers.instanceOf;
import static org.hamcrest.Matchers.is;
import static org.hamcrest.Matchers.notNullValue;
import static org.hamcrest.Matchers.startsWith;
import static org.junit.Assert.assertThat;

@Ignore
public class JmxIT
{
    private Server _server;
    private JMXConnector _jmxc;
    private MBeanServerConnection _mbsc;
    private int _httpPort;
    private JMXServiceURL _jmxURL;

    @Before
    public void connectToMBeanServer() throws Exception
    {
        startJetty();

        new CountDownLatch(1).await();

        _jmxc = JMXConnectorFactory.connect(_jmxURL);
        _mbsc = _jmxc.getMBeanServerConnection();
    }

    @After
    public void disconnectFromMBeanServer() throws Exception
    {
        _jmxc.close();
        stopJetty();
    }

    public void startJetty() throws Exception
    {
        File target = MavenTestingUtils.getTargetDir();
        File jettyBase = new File(target, "test-base");
        File webapps = new File(jettyBase, "webapps");
        File war = new File(webapps, "jmx-webapp.war");

        _server = new Server(0);

        WebAppContext context = new WebAppContext();
        context.setWar(war.getCanonicalPath());
        context.setContextPath("/jmx-webapp");
<<<<<<< HEAD
        
        context.addConfiguration(new AnnotationConfiguration());
=======
        Configuration.ClassList classlist = Configuration.ClassList
                .setServerDefault(_server);
        classlist.addBefore("org.eclipse.jetty.webapp.JettyWebXmlConfiguration",
                "org.eclipse.jetty.annotations.AnnotationConfiguration");
        context.setAttribute("org.eclipse.jetty.server.webapp.ContainerIncludeJarPattern",
                ".*/javax.servlet-[^/]*\\.jar$|.*/servlet-api-[^/]*\\.jar$");
        _server.setHandler(context);
>>>>>>> 0ca19bf9

        MBeanContainer mbContainer = new MBeanContainer(ManagementFactory.getPlatformMBeanServer());
        _server.addBean(mbContainer);

        ServerSocket serverSocket = new ServerSocket(0);
        int jmxPort = serverSocket.getLocalPort();
        serverSocket.close();

        _jmxURL = new JMXServiceURL("rmi", "0.0.0.0", jmxPort, "/jndi/rmi://0.0.0.0:" + jmxPort + "/jmxrmi");
        ConnectorServer jmxConnServer = new ConnectorServer(_jmxURL, "org.eclipse.jetty.jmx:name=rmiconnectorserver");
        _server.addBean(jmxConnServer);

        _server.start();
        _httpPort = ((NetworkConnector)_server.getConnectors()[0]).getLocalPort();
    }

    public void stopJetty() throws Exception
    {
        if (_server != null)
            _server.stop();
    }

    private String getStringAttribute(ObjectName objName, String attrName) throws Exception
    {
        Object val = _mbsc.getAttribute(objName, attrName);
        assertThat(attrName, val, notNullValue());
        assertThat(attrName, val, instanceOf(String.class));
        return (String)val;
    }

    private int getIntegerAttribute(ObjectName objName, String attrName) throws Exception
    {
        Object val = _mbsc.getAttribute(objName, attrName);
        assertThat(attrName, val, notNullValue());
        assertThat(attrName, val, instanceOf(Integer.class));
        return (Integer)val;
    }

    @Test
    public void testBasic() throws Exception
    {
        URI serverURI = new URI("http://localhost:" + String.valueOf(_httpPort) + "/jmx-webapp/");
        HttpURLConnection http = (HttpURLConnection)serverURI.resolve("ping").toURL().openConnection();
        try (InputStream inputStream = http.getInputStream())
        {
            assertThat("http response", http.getResponseCode(), is(200));
            String resp = IO.toString(inputStream);
            assertThat(resp, startsWith("Servlet Pong at "));
        }
    }

    @Test
    public void testObtainRunningServerVersion() throws Exception
    {
        ObjectName serverName = new ObjectName("org.eclipse.jetty.server:type=server,id=0");
<<<<<<< HEAD
        String version = getStringAttribute(serverName,"version");
        assertThat("Version",version,startsWith("10.0."));
=======
        String version = getStringAttribute(serverName, "version");
        assertThat("Version", version, startsWith("9.4."));
>>>>>>> 0ca19bf9
    }

    @Test
    public void testObtainJmxWebAppState() throws Exception
    {
        ObjectName webappName = new ObjectName("org.eclipse.jetty.webapp:context=jmx-webapp,type=webappcontext,id=0");

        String contextPath = getStringAttribute(webappName, "contextPath");
        assertThat("Context Path", contextPath, is("/jmx-webapp"));

        String displayName = getStringAttribute(webappName, "displayName");
        assertThat("Display Name", displayName, is("Test JMX WebApp"));
    }

    /**
     * Test for directly annotated POJOs in the JMX tree
     */
    @Test
    public void testAccessToCommonComponent() throws Exception
    {
        ObjectName commonName = new ObjectName("org.eclipse.jetty.test.jmx:type=commoncomponent,context=jmx-webapp,id=0");
        String name = getStringAttribute(commonName, "name");
        assertThat("Name", name, is("i am common"));
    }

    /**
     * Test for POJO (not annotated) that is supplemented with a MBean that
     * declares the annotations.
     */
    @Test
    public void testAccessToPingerMBean() throws Exception
    {
        ObjectName pingerName = new ObjectName("org.eclipse.jetty.test.jmx:type=pinger,context=jmx-webapp,id=0");
        // Get initial count
        int count = getIntegerAttribute(pingerName, "count");
        // Operations
        Object val = _mbsc.invoke(pingerName, "ping", null, null);
        assertThat("ping() return", val.toString(), startsWith("Pong"));
        // Attributes
        assertThat("count", getIntegerAttribute(pingerName, "count"), is(count + 1));
    }

    /**
     * Test for POJO (annotated) that is merged with a MBean that
     * declares more annotations.
     */
    @Test
    public void testAccessToEchoerMBean() throws Exception
    {
        ObjectName echoerName = new ObjectName("org.eclipse.jetty.test.jmx:type=echoer,context=jmx-webapp,id=0");
        // Get initial count
        int count = getIntegerAttribute(echoerName, "count");
        // Operations
        Object val = _mbsc.invoke(echoerName, "echo", new Object[]{"Its Me"}, new String[]{String.class.getName()});
        assertThat("echo() return", val.toString(), is("Its Me"));
        // Attributes
        assertThat("count", getIntegerAttribute(echoerName, "count"), is(count + 1));
        assertThat("foo", getStringAttribute(echoerName, "foo"), is("foo-ish"));
    }
}<|MERGE_RESOLUTION|>--- conflicted
+++ resolved
@@ -40,18 +40,9 @@
 import org.eclipse.jetty.util.IO;
 import org.eclipse.jetty.webapp.Configuration;
 import org.eclipse.jetty.webapp.WebAppContext;
-<<<<<<< HEAD
-import org.eclipse.jetty.annotations.AnnotationConfiguration;
-import org.eclipse.jetty.jmx.ConnectorServer;
-import org.eclipse.jetty.jmx.MBeanContainer;
-import org.eclipse.jetty.server.NetworkConnector;
-import org.junit.AfterClass;
-import org.junit.BeforeClass;
-=======
 import org.junit.After;
 import org.junit.Before;
 import org.junit.Ignore;
->>>>>>> 0ca19bf9
 import org.junit.Test;
 
 import static org.hamcrest.Matchers.instanceOf;
@@ -99,18 +90,12 @@
         WebAppContext context = new WebAppContext();
         context.setWar(war.getCanonicalPath());
         context.setContextPath("/jmx-webapp");
-<<<<<<< HEAD
-        
+
         context.addConfiguration(new AnnotationConfiguration());
-=======
-        Configuration.ClassList classlist = Configuration.ClassList
-                .setServerDefault(_server);
-        classlist.addBefore("org.eclipse.jetty.webapp.JettyWebXmlConfiguration",
-                "org.eclipse.jetty.annotations.AnnotationConfiguration");
+
         context.setAttribute("org.eclipse.jetty.server.webapp.ContainerIncludeJarPattern",
                 ".*/javax.servlet-[^/]*\\.jar$|.*/servlet-api-[^/]*\\.jar$");
         _server.setHandler(context);
->>>>>>> 0ca19bf9
 
         MBeanContainer mbContainer = new MBeanContainer(ManagementFactory.getPlatformMBeanServer());
         _server.addBean(mbContainer);
@@ -166,13 +151,8 @@
     public void testObtainRunningServerVersion() throws Exception
     {
         ObjectName serverName = new ObjectName("org.eclipse.jetty.server:type=server,id=0");
-<<<<<<< HEAD
-        String version = getStringAttribute(serverName,"version");
-        assertThat("Version",version,startsWith("10.0."));
-=======
         String version = getStringAttribute(serverName, "version");
-        assertThat("Version", version, startsWith("9.4."));
->>>>>>> 0ca19bf9
+        assertThat("Version", version, startsWith("10.0."));
     }
 
     @Test
