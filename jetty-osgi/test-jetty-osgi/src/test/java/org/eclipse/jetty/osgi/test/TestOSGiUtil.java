//
//  ========================================================================
//  Copyright (c) 1995-2019 Mort Bay Consulting Pty. Ltd.
//  ------------------------------------------------------------------------
//  All rights reserved. This program and the accompanying materials
//  are made available under the terms of the Eclipse Public License v1.0
//  and Apache License v2.0 which accompanies this distribution.
//
//      The Eclipse Public License is available at
//      http://www.eclipse.org/legal/epl-v10.html
//
//      The Apache License v2.0 is available at
//      http://www.opensource.org/licenses/apache2.0.php
//
//  You may elect to redistribute this code under either of these licenses.
//  ========================================================================
//

package org.eclipse.jetty.osgi.test;

import static org.junit.Assert.assertEquals;
import static org.junit.Assert.assertNotNull;
import static org.junit.Assert.assertNull;
import static org.junit.Assert.assertTrue;
import static org.ops4j.pax.exam.CoreOptions.mavenBundle;
import static org.ops4j.pax.exam.CoreOptions.systemProperty;

import java.io.File;
import java.io.IOException;
import java.util.ArrayList;
import java.util.HashMap;
import java.util.List;
import java.util.Map;

import javax.servlet.ServletException;
import javax.servlet.http.HttpServlet;
import javax.servlet.http.HttpServletRequest;
import javax.servlet.http.HttpServletResponse;

import org.eclipse.jetty.client.HttpClient;
import org.eclipse.jetty.client.api.ContentResponse;
import org.eclipse.jetty.http.HttpStatus;
import org.eclipse.jetty.osgi.boot.OSGiServerConstants;
import org.eclipse.jetty.toolchain.test.FS;
import org.eclipse.jetty.util.StringUtil;
import org.eclipse.jetty.util.log.StdErrLog;
import org.eclipse.jetty.util.ssl.SslContextFactory;
import org.ops4j.pax.exam.CoreOptions;
import org.ops4j.pax.exam.Option;
import org.osgi.framework.Bundle;
import org.osgi.framework.BundleContext;
import org.osgi.framework.ServiceReference;
import org.osgi.service.http.HttpService;

/**
 * Helper methods for pax-exam tests
 */
public class TestOSGiUtil
{
    
    public static final String BUNDLE_DEBUG = "bundle.debug";

    public static List<Option> configureJettyHomeAndPort(boolean ssl,String jettySelectorFileName)
    {
        File etc = new File(FS.separators("src/test/config/etc"));
        
        List<Option> options = new ArrayList<>();
        StringBuffer xmlConfigs = new StringBuffer();
        xmlConfigs.append(new File(etc, "jetty.xml").toURI());
        xmlConfigs.append(";");
        if (ssl)
        {
            options.add(CoreOptions.systemProperty("jetty.ssl.port").value("0"));
            xmlConfigs.append(new File(etc, "jetty-ssl.xml").toURI());
            xmlConfigs.append(";");
            xmlConfigs.append(new File(etc, "jetty-alpn.xml").toURI());
            xmlConfigs.append(";");
            xmlConfigs.append(new File(etc, "jetty-https.xml").toURI());
            xmlConfigs.append(";");

        }
        xmlConfigs.append(new File(etc, jettySelectorFileName).toURI());
        xmlConfigs.append(";");
        xmlConfigs.append(new File(etc, "jetty-deployer.xml").toURI());
        xmlConfigs.append(";");
        xmlConfigs.append(new File(etc, "jetty-testrealm.xml").toURI());

        options.add(systemProperty(OSGiServerConstants.MANAGED_JETTY_XML_CONFIG_URLS).value(xmlConfigs.toString()));
        options.add(systemProperty("jetty.http.port").value("0"));
        options.add(systemProperty("jetty.home").value(etc.getParentFile().getAbsolutePath()));
        options.add(systemProperty("jetty.base").value(etc.getParentFile().getAbsolutePath()));
        return options;
    }

    public static List<Option> provisionCoreJetty()
    { 
        List<Option> res = new ArrayList<>();
        // get the jetty home config from the osgi boot bundle.
        res.add(CoreOptions.systemProperty("jetty.home.bundle").value("org.eclipse.jetty.osgi.boot"));
        res.addAll(coreJettyDependencies());
        return res;
    }

    public static Option optionalRemoteDebug()
    {
        return CoreOptions.when(Boolean.getBoolean("pax.exam.debug.remote"))
                .useOptions(CoreOptions.vmOption("-Xrunjdwp:transport=dt_socket,server=y,suspend=y,address=5005"));
    }
     
    public static List<Option> coreJettyDependencies()
    {
        List<Option> res = new ArrayList<>();
        res.add(systemProperty("bundle.debug").value(Boolean.toString(Boolean.getBoolean(TestOSGiUtil.BUNDLE_DEBUG))));
        String mavenRepoPath = System.getProperty( "mavenRepoPath" );
        if (!StringUtil.isBlank(mavenRepoPath))
            res.add( systemProperty( "org.ops4j.pax.url.mvn.localRepository" ).value( mavenRepoPath ) );
        res.add(mavenBundle().groupId( "org.eclipse.jetty.toolchain" ).artifactId( "jetty-servlet-api" ).versionAsInProject().start());
        res.add(mavenBundle().groupId( "org.ow2.asm" ).artifactId( "asm" ).versionAsInProject().start());
        res.add(mavenBundle().groupId( "org.ow2.asm" ).artifactId( "asm-commons" ).versionAsInProject().start());
        res.add(mavenBundle().groupId( "org.ow2.asm" ).artifactId( "asm-tree" ).versionAsInProject().start());
        res.add(mavenBundle().groupId( "org.apache.aries.spifly" ).artifactId( "org.apache.aries.spifly.dynamic.bundle" ).versionAsInProject().start());
        res.add(mavenBundle().groupId( "javax.annotation" ).artifactId( "javax.annotation-api" ).versionAsInProject().start());
        res.add(mavenBundle().groupId( "org.apache.geronimo.specs" ).artifactId( "geronimo-jta_1.1_spec" ).version("1.1.1").start());
        res.add(mavenBundle().groupId( "org.eclipse.jetty" ).artifactId( "jetty-util" ).versionAsInProject().start());
        res.add(mavenBundle().groupId( "org.eclipse.jetty" ).artifactId( "jetty-deploy" ).versionAsInProject().start());
        res.add(mavenBundle().groupId( "org.eclipse.jetty" ).artifactId( "jetty-server" ).versionAsInProject().start());  
        res.add(mavenBundle().groupId( "org.eclipse.jetty" ).artifactId( "jetty-servlet" ).versionAsInProject().start());  
        res.add(mavenBundle().groupId( "org.eclipse.jetty" ).artifactId( "jetty-http" ).versionAsInProject().start());
        res.add(mavenBundle().groupId( "org.eclipse.jetty" ).artifactId( "jetty-xml" ).versionAsInProject().start());
        res.add(mavenBundle().groupId( "org.eclipse.jetty" ).artifactId( "jetty-webapp" ).versionAsInProject().start());
        res.add(mavenBundle().groupId( "org.eclipse.jetty" ).artifactId( "jetty-io" ).versionAsInProject().start());
        res.add(mavenBundle().groupId( "org.eclipse.jetty" ).artifactId( "jetty-security" ).versionAsInProject().start());
        res.add(mavenBundle().groupId( "org.eclipse.jetty" ).artifactId( "jetty-servlets" ).versionAsInProject().start());
        res.add(mavenBundle().groupId( "org.eclipse.jetty" ).artifactId( "jetty-client" ).versionAsInProject().start());  
        res.add(mavenBundle().groupId( "org.eclipse.jetty" ).artifactId( "jetty-jndi" ).versionAsInProject().start());
        res.add(mavenBundle().groupId( "org.eclipse.jetty" ).artifactId( "jetty-plus" ).versionAsInProject().start());
        res.add(mavenBundle().groupId( "org.eclipse.jetty" ).artifactId( "jetty-annotations" ).versionAsInProject().start());
        res.add(mavenBundle().groupId( "org.eclipse.jetty.websocket" ).artifactId( "websocket-core" ).versionAsInProject().start());
        res.add(mavenBundle().groupId( "org.eclipse.jetty.websocket" ).artifactId( "jetty-websocket-api" ).versionAsInProject().start());
        res.add(mavenBundle().groupId( "org.eclipse.jetty.websocket" ).artifactId( "jetty-websocket-common" ).versionAsInProject().start());
        res.add(mavenBundle().groupId( "org.eclipse.jetty.websocket" ).artifactId( "websocket-servlet" ).versionAsInProject().start());
<<<<<<< HEAD
        res.add(mavenBundle().groupId( "org.eclipse.jetty.websocket" ).artifactId( "websocket-server" ).versionAsInProject().start());
        res.add(mavenBundle().groupId( "org.eclipse.jetty.websocket" ).artifactId( "websocket-client" ).versionAsInProject().start());

        res.add(mavenBundle().groupId("org.eclipse.jetty.websocket").artifactId("javax-websocket-common").versionAsInProject().noStart());
        res.add(mavenBundle().groupId("org.eclipse.jetty.websocket").artifactId("javax-websocket-client-impl").versionAsInProject().noStart());
        res.add(mavenBundle().groupId("org.eclipse.jetty.websocket").artifactId("javax-websocket-server-impl").versionAsInProject().noStart());
=======
        res.add(mavenBundle().groupId( "org.eclipse.jetty.websocket" ).artifactId( "jetty-websocket-server" ).versionAsInProject().start());
        res.add(mavenBundle().groupId( "org.eclipse.jetty.websocket" ).artifactId( "jetty-websocket-client" ).versionAsInProject().start());

        res.add(mavenBundle().groupId("org.eclipse.jetty.websocket").artifactId("javax-websocket-common").versionAsInProject().noStart());
        res.add(mavenBundle().groupId("org.eclipse.jetty.websocket").artifactId("javax-websocket-client").versionAsInProject().noStart());
        res.add(mavenBundle().groupId("org.eclipse.jetty.websocket").artifactId("javax-websocket-server").versionAsInProject().noStart());
>>>>>>> bd0a61b1
        res.add(mavenBundle().groupId("javax.websocket").artifactId("javax.websocket-api").versionAsInProject().noStart());
        res.add(mavenBundle().groupId( "org.eclipse.jetty.osgi" ).artifactId( "jetty-osgi-boot" ).versionAsInProject().start());
        return res;
    }

    public static List<Option> consoleDependencies()
    {
        List<Option> res = new ArrayList<>();
        res.add(systemProperty("osgi.console").value("6666"));
        res.add(systemProperty("osgi.console.enable.builtin").value("true")); 
        return res;
    }
    
    
    
    public static List<Option> jspDependencies()
    {
        List<Option> res = new ArrayList<>();
  
        //jetty jsp bundles  
        res.add(mavenBundle().groupId("org.eclipse.jetty.orbit").artifactId("javax.servlet.jsp.jstl").versionAsInProject());
        res.add(mavenBundle().groupId("org.mortbay.jasper").artifactId("apache-el").versionAsInProject().start());
        res.add(mavenBundle().groupId("org.mortbay.jasper").artifactId("apache-jsp").versionAsInProject().start());
        res.add(mavenBundle().groupId("org.eclipse.jetty").artifactId("apache-jsp").versionAsInProject().start());
        res.add(mavenBundle().groupId("org.glassfish.web").artifactId("javax.servlet.jsp.jstl").versionAsInProject().start());
        res.add(mavenBundle().groupId("org.eclipse.jdt").artifactId("ecj").versionAsInProject().start());
        res.add(mavenBundle().groupId("org.eclipse.jetty.osgi").artifactId("jetty-osgi-boot-jsp").versionAsInProject().noStart());
        return res;
    }
     
    public static List<Option> httpServiceJetty()
    {
        List<Option> res = new ArrayList<>();
        res.add(mavenBundle().groupId( "org.eclipse.jetty.osgi" ).artifactId( "jetty-httpservice" ).versionAsInProject().start());
        res.add(mavenBundle().groupId( "org.eclipse.equinox.http" ).artifactId( "servlet" ).versionAsInProject().start());
        return res;
    }

    protected static Bundle getBundle(BundleContext bundleContext, String symbolicName)
    {
        Map<String,Bundle> _bundles = new HashMap<>();
        for (Bundle b : bundleContext.getBundles())
        {
            Bundle prevBundle = _bundles.put(b.getSymbolicName(), b);
            String err = prevBundle != null ? "2 versions of the bundle " + b.getSymbolicName()
            + " "
            + b.getHeaders().get("Bundle-Version")
            + " and "
            + prevBundle.getHeaders().get("Bundle-Version") : "";
            assertNull(err, prevBundle);
        }
        return _bundles.get(symbolicName);
    }

    protected static void assertActiveBundle(BundleContext bundleContext, String symbolicName) throws Exception
    {
        Bundle b = getBundle(bundleContext, symbolicName);
        assertNotNull(b);
        assertEquals(b.getSymbolicName() + " must be active.", Bundle.ACTIVE, b.getState());
    }

    protected static void assertActiveOrResolvedBundle(BundleContext bundleContext, String symbolicName) throws Exception
    {
        Bundle b = getBundle(bundleContext, symbolicName);
        assertNotNull(b);
        if (b.getHeaders().get("Fragment-Host") == null) diagnoseNonActiveOrNonResolvedBundle(b);
        assertTrue(b.getSymbolicName() + " must be active or resolved. It was " + b.getState(),
                          b.getState() == Bundle.ACTIVE || b.getState() == Bundle.RESOLVED);
    }

    protected static void assertAllBundlesActiveOrResolved(BundleContext bundleContext)
    {
        for (Bundle b : bundleContext.getBundles())
        {
            if (b.getState() == Bundle.INSTALLED)
            {
                diagnoseNonActiveOrNonResolvedBundle(b);
            }
            assertTrue("Bundle: " + b
                              + " (state should be "
                              + "ACTIVE["
                              + Bundle.ACTIVE
                              + "] or RESOLVED["
                              + Bundle.RESOLVED
                              + "]"
                              + ", but was ["
                              + b.getState()
                              + "])", (b.getState() == Bundle.ACTIVE) || (b.getState() == Bundle.RESOLVED));
        }
    }

    protected static boolean diagnoseNonActiveOrNonResolvedBundle(Bundle b)
    {
        if (b.getState() != Bundle.ACTIVE && b.getHeaders().get("Fragment-Host") == null)
        {
            try
            {
                System.err.println("Trying to start the bundle " + b.getSymbolicName() + " that was supposed to be active or resolved.");
                b.start();
                System.err.println(b.getSymbolicName() + " did start");
                return true;
            }
            catch (Throwable t)
            {
                System.err.println(b.getSymbolicName() + " failed to start");
                t.printStackTrace(System.err);
                return false;
            }
        }
        System.err.println(b.getSymbolicName() + " was already started");
        return false;
    }

    protected static void debugBundles(BundleContext bundleContext)
    {
        Map<String, Bundle> bundlesIndexedBySymbolicName = new HashMap<String, Bundle>();
        System.err.println("Active " + Bundle.ACTIVE);
        System.err.println("RESOLVED " + Bundle.RESOLVED);
        System.err.println("INSTALLED " + Bundle.INSTALLED);
        for (Bundle b : bundleContext.getBundles())
        {
            bundlesIndexedBySymbolicName.put(b.getSymbolicName(), b);
            System.err.println("    " + b.getBundleId()+" "+b.getSymbolicName() + " " + b.getLocation() + " " + b.getVersion()+ " " + b.getState());
        }
    }
   
    @SuppressWarnings("rawtypes")
    protected static ServiceReference[] getServices (String service, BundleContext bundleContext) throws Exception
    {
       return bundleContext.getAllServiceReferences(service, null);
    }

    protected static SslContextFactory newSslContextFactory()
    {
        SslContextFactory sslContextFactory = new SslContextFactory(true);
        sslContextFactory.setEndpointIdentificationAlgorithm("");
        return sslContextFactory;
    }

    public static List<Option> jettyLogging()
    {
        List<Option> options = new ArrayList<>();
        // SLF4J Specific (possible set of options)
        /*
        options.add(mavenBundle().groupId("org.slf4j").artifactId("slf4j-api").versionAsInProject().start());
        options.add(mavenBundle().groupId("org.slf4j").artifactId("jul-to-slf4j").versionAsInProject().start());
        options.add(mavenBundle().groupId("org.slf4j").artifactId("slf4j-log4j12").versionAsInProject().start());
        options.add(mavenBundle().groupId("log4j").artifactId("log4j").versionAsInProject().start());
        options.add(systemProperty("org.eclipse.jetty.util.log.class").value(Slf4jLog.class.getName()));
         */
        options.add(systemProperty("org.eclipse.jetty.util.log.class").value(StdErrLog.class.getName()));
        options.add(systemProperty("org.eclipse.jetty.LEVEL").value("INFO"));
        return options;
    }

    protected static void testHttpServiceGreetings(BundleContext bundleContext, String protocol, int port) throws Exception
    {
        assertActiveBundle(bundleContext, "org.eclipse.jetty.osgi.boot");

        assertActiveBundle(bundleContext, "org.eclipse.jetty.osgi.httpservice");
        assertActiveBundle(bundleContext, "org.eclipse.equinox.http.servlet");

        // in the OSGi world this would be bad code and we should use a bundle
        // tracker.
        // here we purposely want to make sure that the httpService is actually
        // ready.
        ServiceReference<?> sr = bundleContext.getServiceReference(HttpService.class.getName());
        assertNotNull("The httpServiceOSGiBundle is started and should " + "have deployed a service reference for HttpService", sr);
        HttpService http = (HttpService) bundleContext.getService(sr);
        http.registerServlet("/greetings", new HttpServlet()
        {
            private static final long serialVersionUID = 1L;

            @Override
            protected void doGet(HttpServletRequest req, HttpServletResponse resp) throws ServletException, IOException
            {
                resp.getWriter().write("Hello");
            }
        }, null, null);

        // now test the servlet
        HttpClient client = protocol.equals("https") ? new HttpClient(newSslContextFactory()) : new HttpClient();
        try
        {
            client.start();
            ContentResponse response = client.GET(protocol + "://127.0.0.1:" + port + "/greetings");
            assertEquals(HttpStatus.OK_200, response.getStatus());

            String content = new String(response.getContent());
            assertEquals("Hello", content);
        }
        finally
        {
            client.stop();
        }
    }
}<|MERGE_RESOLUTION|>--- conflicted
+++ resolved
@@ -43,7 +43,6 @@
 import org.eclipse.jetty.osgi.boot.OSGiServerConstants;
 import org.eclipse.jetty.toolchain.test.FS;
 import org.eclipse.jetty.util.StringUtil;
-import org.eclipse.jetty.util.log.StdErrLog;
 import org.eclipse.jetty.util.ssl.SslContextFactory;
 import org.ops4j.pax.exam.CoreOptions;
 import org.ops4j.pax.exam.Option;
@@ -57,7 +56,7 @@
  */
 public class TestOSGiUtil
 {
-    
+
     public static final String BUNDLE_DEBUG = "bundle.debug";
 
     public static List<Option> configureJettyHomeAndPort(boolean ssl,String jettySelectorFileName)
@@ -106,7 +105,7 @@
         return CoreOptions.when(Boolean.getBoolean("pax.exam.debug.remote"))
                 .useOptions(CoreOptions.vmOption("-Xrunjdwp:transport=dt_socket,server=y,suspend=y,address=5005"));
     }
-     
+
     public static List<Option> coreJettyDependencies()
     {
         List<Option> res = new ArrayList<>();
@@ -139,21 +138,12 @@
         res.add(mavenBundle().groupId( "org.eclipse.jetty.websocket" ).artifactId( "jetty-websocket-api" ).versionAsInProject().start());
         res.add(mavenBundle().groupId( "org.eclipse.jetty.websocket" ).artifactId( "jetty-websocket-common" ).versionAsInProject().start());
         res.add(mavenBundle().groupId( "org.eclipse.jetty.websocket" ).artifactId( "websocket-servlet" ).versionAsInProject().start());
-<<<<<<< HEAD
-        res.add(mavenBundle().groupId( "org.eclipse.jetty.websocket" ).artifactId( "websocket-server" ).versionAsInProject().start());
-        res.add(mavenBundle().groupId( "org.eclipse.jetty.websocket" ).artifactId( "websocket-client" ).versionAsInProject().start());
-
-        res.add(mavenBundle().groupId("org.eclipse.jetty.websocket").artifactId("javax-websocket-common").versionAsInProject().noStart());
-        res.add(mavenBundle().groupId("org.eclipse.jetty.websocket").artifactId("javax-websocket-client-impl").versionAsInProject().noStart());
-        res.add(mavenBundle().groupId("org.eclipse.jetty.websocket").artifactId("javax-websocket-server-impl").versionAsInProject().noStart());
-=======
         res.add(mavenBundle().groupId( "org.eclipse.jetty.websocket" ).artifactId( "jetty-websocket-server" ).versionAsInProject().start());
         res.add(mavenBundle().groupId( "org.eclipse.jetty.websocket" ).artifactId( "jetty-websocket-client" ).versionAsInProject().start());
 
         res.add(mavenBundle().groupId("org.eclipse.jetty.websocket").artifactId("javax-websocket-common").versionAsInProject().noStart());
         res.add(mavenBundle().groupId("org.eclipse.jetty.websocket").artifactId("javax-websocket-client").versionAsInProject().noStart());
         res.add(mavenBundle().groupId("org.eclipse.jetty.websocket").artifactId("javax-websocket-server").versionAsInProject().noStart());
->>>>>>> bd0a61b1
         res.add(mavenBundle().groupId("javax.websocket").artifactId("javax.websocket-api").versionAsInProject().noStart());
         res.add(mavenBundle().groupId( "org.eclipse.jetty.osgi" ).artifactId( "jetty-osgi-boot" ).versionAsInProject().start());
         return res;
@@ -293,22 +283,6 @@
         return sslContextFactory;
     }
 
-    public static List<Option> jettyLogging()
-    {
-        List<Option> options = new ArrayList<>();
-        // SLF4J Specific (possible set of options)
-        /*
-        options.add(mavenBundle().groupId("org.slf4j").artifactId("slf4j-api").versionAsInProject().start());
-        options.add(mavenBundle().groupId("org.slf4j").artifactId("jul-to-slf4j").versionAsInProject().start());
-        options.add(mavenBundle().groupId("org.slf4j").artifactId("slf4j-log4j12").versionAsInProject().start());
-        options.add(mavenBundle().groupId("log4j").artifactId("log4j").versionAsInProject().start());
-        options.add(systemProperty("org.eclipse.jetty.util.log.class").value(Slf4jLog.class.getName()));
-         */
-        options.add(systemProperty("org.eclipse.jetty.util.log.class").value(StdErrLog.class.getName()));
-        options.add(systemProperty("org.eclipse.jetty.LEVEL").value("INFO"));
-        return options;
-    }
-
     protected static void testHttpServiceGreetings(BundleContext bundleContext, String protocol, int port) throws Exception
     {
         assertActiveBundle(bundleContext, "org.eclipse.jetty.osgi.boot");
