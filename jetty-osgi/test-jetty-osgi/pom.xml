--- conflicted
+++ resolved
@@ -2,12 +2,7 @@
   <parent>
     <groupId>org.eclipse.jetty.osgi</groupId>
     <artifactId>jetty-osgi-project</artifactId>
-<<<<<<< HEAD
     <version>10.0.0-SNAPSHOT</version>
-    <relativePath>../pom.xml</relativePath>
-=======
-    <version>9.4.0-SNAPSHOT</version>
->>>>>>> a8f25b55
   </parent>
   <modelVersion>4.0.0</modelVersion>
   <artifactId>test-jetty-osgi</artifactId>
@@ -44,7 +39,7 @@
         <version>${exam.version}</version>
         <scope>test</scope>
     </dependency>
-
+ 
     <dependency>
       <groupId>org.ops4j.pax.exam</groupId>
       <artifactId>pax-exam-junit4</artifactId>
@@ -256,7 +251,7 @@
     <dependency>
       <groupId>org.eclipse.jetty</groupId>
       <artifactId>jetty-util</artifactId>
-      <version>${project.version}</version>
+      <version>${project.version}</version> 
       <scope>runtime</scope>
     </dependency>
     <dependency>
