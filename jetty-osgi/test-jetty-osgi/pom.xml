--- conflicted
+++ resolved
@@ -412,14 +412,7 @@
       <plugin>
         <artifactId>maven-surefire-plugin</artifactId>
         <configuration>
-<<<<<<< HEAD
-          <!-- No point defining -Xbootclasspath as the actual OSGi VM is run as a forked process by pax-exam -->
-          <!-- But we do pass the sys property of the alpn-boot jar so that it can be configured inside tests -->
-          <argLine>-Dmortbay-alpn-boot=${settings.localRepository}/org/mortbay/jetty/alpn/alpn-boot/${alpn.version}/alpn-boot-${alpn.version}.jar</argLine>
-          <skipTests>false</skipTests>
-=======
           <skipTests>true</skipTests>
->>>>>>> 2df07f29
         </configuration>
       </plugin>
       <plugin>
