--- conflicted
+++ resolved
@@ -1463,7 +1463,6 @@
     {
         _sslSessionTimeout = sslSessionTimeout;
     }
-<<<<<<< HEAD
     
     /**
      * Create a new Password object
@@ -1474,8 +1473,6 @@
     {
         return new Password(password);
     }
-=======
->>>>>>> 01e29aa4
 
     public SSLServerSocket newSslServerSocket(String host,int port,int backlog) throws IOException
     {
