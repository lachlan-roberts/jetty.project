--- conflicted
+++ resolved
@@ -432,13 +432,8 @@
             ServerSupport.configureConnectors(server, httpConnector, null);
 
             //set up a RequestLog if one is provided and the handle structure
-<<<<<<< HEAD
             ServerSupport.configureHandlers(server, contextHandlers, this.requestLog);
-            
-=======
-            ServerSupport.configureHandlers(server, this.requestLog);
-
->>>>>>> f8b029c4
+
             //Set up list of default Configurations to apply to a webapp
             ServerSupport.configureDefaultConfigurationClasses(server);
             configureWebApplication();
