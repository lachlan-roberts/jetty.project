--- conflicted
+++ resolved
@@ -19,11 +19,7 @@
 package org.eclipse.jetty.server;
 
 import java.nio.ByteBuffer;
-<<<<<<< HEAD
-=======
 import java.nio.channels.ByteChannel;
-import java.nio.channels.ClosedChannelException;
->>>>>>> 1db4f4e4
 import java.util.concurrent.RejectedExecutionException;
 
 import org.eclipse.jetty.http.HttpGenerator;
@@ -91,14 +87,9 @@
         _config = config;
         _connector = connector;
         _bufferPool = _connector.getByteBufferPool();
-<<<<<<< HEAD
-        _generator = new HttpGenerator(_config.getSendServerVersion(),_config.getSendXPoweredBy());
-        _channel = new HttpChannelOverHttp(connector, config, endPoint, this, new HttpInputOverHTTP(this));
-=======
         _generator = newHttpGenerator();
         HttpInput<ByteBuffer> input = newHttpInput();
         _channel = newHttpChannel(input);
->>>>>>> 1db4f4e4
         _parser = newHttpParser();
         LOG.debug("New HTTP Connection {}", this);
     }
@@ -110,7 +101,7 @@
     
     protected HttpInput<ByteBuffer> newHttpInput()
     {
-        return new Input();
+        return new HttpInputOverHTTP(this);
     }
     
     protected HttpChannelOverHttp newHttpChannel(HttpInput<ByteBuffer> httpInput)
@@ -387,16 +378,7 @@
         }
     }
 
-<<<<<<< HEAD
-    private class HttpChannelOverHttp extends HttpChannel<ByteBuffer>
-=======
-    public ByteBuffer getRequestBuffer()
-    {
-        return _requestBuffer;
-    }
-
-    protected class Input extends ByteBufferHttpInput
->>>>>>> 1db4f4e4
+    protected class HttpChannelOverHttp extends HttpChannel<ByteBuffer>
     {
         public HttpChannelOverHttp(Connector connector, HttpConfiguration config, EndPoint endPoint, HttpTransport transport, HttpInput<ByteBuffer> input)
         {
@@ -416,20 +398,8 @@
         @Override
         public boolean content(ByteBuffer item)
         {
-<<<<<<< HEAD
             super.content(item);
             return true;
-=======
-            return super.toString()+"{"+_channel+","+HttpConnection.this+"}";
-        }
-    }
-
-    protected class HttpChannelOverHttp extends HttpChannel<ByteBuffer>
-    {
-        public HttpChannelOverHttp(Connector connector, HttpConfiguration config, EndPoint endPoint, HttpTransport transport, HttpInput<ByteBuffer> input)
-        {
-            super(connector,config,endPoint,transport,input);
->>>>>>> 1db4f4e4
         }
 
         @Override
